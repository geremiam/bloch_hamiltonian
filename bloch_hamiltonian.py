--- conflicted
+++ resolved
@@ -302,10 +302,6 @@
                     accumulator += - self.spin_magnitudes[sl1] * self.couplings_sym_rot[tup][2,2] / 2.
                 if sl1==sl:
                     accumulator += - self.spin_magnitudes[sl2] * self.couplings_sym_rot[tup][2,2] / 2.
-<<<<<<< HEAD
-            print(f'{accumulator = }')
-=======
->>>>>>> 4ec09f46
             h[tup_diag] += accumulator * np.eye(2)
         
         
@@ -329,20 +325,12 @@
             H[R][inds] += h[tup]
         
         if verbose:
-<<<<<<< HEAD
-            print('\nh =')
-=======
             print('h =')
->>>>>>> 4ec09f46
             for key, val in h.items():
                 print('\n{} -> \n{}'.format(key, val))
             print('*'*80)
         
-<<<<<<< HEAD
-            print('\nH =')
-=======
             print('H =')
->>>>>>> 4ec09f46
             for key, val in H.items():
                 print('\n{} -> \n{}'.format(key, val))
             print('*'*80)
